--- conflicted
+++ resolved
@@ -199,18 +199,10 @@
     "SR570",
     "SR830",
     "SR860",
-<<<<<<< HEAD
-    "AFG3152C",
-    "TDS2000",  # tektronix
-    "ATS525",  # temptronic
-    "ATS545",  # temptronic
-    "ECO560",  # temptronic
-=======
     "ATS525",
     "ATS545",
     "ATSBase",
     "ECO560",
->>>>>>> dcb1cd44
     "TexioPSW360L30",
     "Thermotron3800",
     "VellemanK8090",
