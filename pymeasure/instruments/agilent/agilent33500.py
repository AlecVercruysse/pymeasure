--- conflicted
+++ resolved
@@ -370,7 +370,6 @@
         generator = Agilent33500("GPIB::1")
 
         generator.shape = 'SIN'                 # Sets default channel output signal shape to sine
-<<<<<<< HEAD
         generator.channels[1].shape = 'SIN'           # Sets channel 1 output signal shape to sine
         generator.frequency = 1e3               # Sets default channel output frequency to 1 kHz
         generator.channels[1].frequency = 1e3         # Sets channel 1 output frequency to 1 kHz
@@ -382,28 +381,11 @@
 
         generator.channels[1].data_volatile_clear()   # Clear channel 1 volatile internal memory
         generator.channels[1].data_arb(               # Send data of arbitrary waveform to channel 1
-=======
-        generator.ch_1.shape = 'SIN'           # Sets channel 1 output signal shape to sine
-        generator.frequency = 1e3               # Sets default channel output frequency to 1 kHz
-        generator.ch_1.frequency = 1e3         # Sets channel 1 output frequency to 1 kHz
-        generator.ch_2.amplitude = 5           # Sets channel 2 output amplitude to 5 Vpp
-        generator.ch_2.output = 'on'           # Enables channel 2 output
-
-        generator.ch_1.shape = 'ARB'           # Set channel 1 shape to arbitrary
-        generator.ch_1.arb_srate = 1e6         # Set channel 1 sample rate to 1MSa/s
-
-        generator.ch_1.data_volatile_clear()   # Clear channel 1 volatile internal memory
-        generator.ch_1.data_arb(               # Send data of arbitrary waveform to channel 1
->>>>>>> dac032b8
             'test',
             range(-10000, 10000, +20),          # In this case a simple ramp
             data_format='DAC'                   # Data format is set to 'DAC'
          )
-<<<<<<< HEAD
         generator.channels[1].arb_file = 'test'       # Select the transmitted waveform 'test'
-=======
-        generator.ch_1.arb_file = 'test'       # Select the transmitted waveform 'test'
->>>>>>> dac032b8
 
     """
 
